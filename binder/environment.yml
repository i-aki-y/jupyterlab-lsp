name: jupyterlab-lsp

channels:
  - conda-forge/label/jupyterlab_rc
  - conda-forge/label/jupyterlab_server_rc
  - conda-forge
  - nodefaults

dependencies:
  # runtime dependencies
<<<<<<< HEAD
  - python >=3.6,<3.9.0a0
  - jupyterlab >=2.2.0,<3.0.0a0
=======
  - python >=3.7,<3.8.0a0
  - jupyterlab >=3.0.0rc10,<4.0.0a0
>>>>>>> 73c4ee36
  - notebook >=4.3.1
  # build dependencies
  - nodejs >=10.12,<15
  # for python language server (and development)
  - flake8 >=3.5
  - pip
  - pylint
  - pyls-black
  - pyls-isort
  - pyls-mypy
  - python-language-server
  - ruamel_yaml
  # for R language server and kernel
  - r
  - r-irkernel
  - r-languageserver
  - rpy2
  # for tex
  - tectonic
  - texlab
  - chktex
  # TODO: remove when jedi vs IPython is resolved
  - jedi <0.18<|MERGE_RESOLUTION|>--- conflicted
+++ resolved
@@ -1,20 +1,13 @@
 name: jupyterlab-lsp
 
 channels:
-  - conda-forge/label/jupyterlab_rc
-  - conda-forge/label/jupyterlab_server_rc
   - conda-forge
   - nodefaults
 
 dependencies:
   # runtime dependencies
-<<<<<<< HEAD
   - python >=3.6,<3.9.0a0
-  - jupyterlab >=2.2.0,<3.0.0a0
-=======
-  - python >=3.7,<3.8.0a0
-  - jupyterlab >=3.0.0rc10,<4.0.0a0
->>>>>>> 73c4ee36
+  - jupyterlab >=3.0.0,<4.0.0a0
   - notebook >=4.3.1
   # build dependencies
   - nodejs >=10.12,<15
