## Changelog

### `@krassowski/jupyterlab-lsp 3.7.0` (unreleased)

- features:

  - add ability to deactivate Kernel completions or LSP completion through the settings ([#586], thanks @Carreau)
  - allow to set a priority for LSP server, allowing to choose which server to use when multiple servers are installed ([#588])
  - add auto-detection of pyright server ([#587], thanks @yuntan)
<<<<<<< HEAD
  - log server messages in user-accessible console ([#606])
  - old emit-based API of lsp-ws-connection is new deprecated and will be removed in the next major version; please use `serverNotifications`, `clientNotifications`, `clientRequests` and `serverRequests` instead ([#606])
=======
  - update from JupyterLab Classic to RetroLab ([#603])
>>>>>>> 8f7669ec

- bug fixes:

  - workaround url-parse issue causing problems when using JupyterLab 3.0.15 ([#599])

- other changes:
  - drop Node 10 (EOL 2 weeks ago) testing on CI, add Node 15 ([#587])
  - update lsp-ws-connection dependencies ([#606])

[#586]: https://github.com/krassowski/jupyterlab-lsp/pull/586
[#587]: https://github.com/krassowski/jupyterlab-lsp/pull/587
[#588]: https://github.com/krassowski/jupyterlab-lsp/pull/588
[#599]: https://github.com/krassowski/jupyterlab-lsp/pull/599
<<<<<<< HEAD
[#606]: https://github.com/krassowski/jupyterlab-lsp/pull/606
=======
[#602]: https://github.com/krassowski/jupyterlab-lsp/pull/602
>>>>>>> 8f7669ec

### `jupyter-lsp 1.2.0` (2021-04-26)

- features:

  - add support for python-lsp-server, a community fork of pyls ([#584] and [#582], thanks @maresb)

- bug fixes:
  - fix encoding on Windows for non-conda installs ([#580], thanks @stonebig)

[#580]: https://github.com/krassowski/jupyterlab-lsp/pull/580
[#582]: https://github.com/krassowski/jupyterlab-lsp/pull/582
[#584]: https://github.com/krassowski/jupyterlab-lsp/pull/584

### `@krassowski/code-jumpers 1.1.0` (2021-04-26)

- features:

  - added translation support ([#557], thanks @JessicaBarh)

### `@krassowski/jupyterlab-lsp 3.6.0` (2021-04-26)

- features:

  - added translation support ([#557], thanks @JessicaBarh)

- bug fixes:

  - fixed name of jupyterlab-lsp package displayed in JupyterLab UI ([#570], thanks @marimeireles)
  - removed vendored CodeMirror from distribution ([#576])

[#557]: https://github.com/krassowski/jupyterlab-lsp/pull/557
[#570]: https://github.com/krassowski/jupyterlab-lsp/pull/570
[#576]: https://github.com/krassowski/jupyterlab-lsp/pull/576

### `@krassowski/jupyterlab-lsp 3.5.0` (2021-03-22)

- features:

  - adds `%%bigquery` IPython cell magic support for BigQuery ([#553], thanks @julioyildo)
  - completions filtering can be set to case-insensitive in settings ([#549])
  - completions filtering can hide exact matches ([#549])
  - the extra information displayed next to the completion label now can include 'detail' (usually module/package of origin), and can be customized in settings ([#549])

- bug fixes:

  - prevents throwing a highlights error when adding new cell with <kbd>Shift</kbd> + <kbd>Enter</kbd> ([#544])
  - fixes IPython `pinfo` and `pinfo2` (`?` and `??`) for identifiers containing `s` ([#547])
  - fixes incorrect behaviour of LSP features in some IPython magics with single line of content ([#560])
  - fixes name of jupyterlab-lsp package in JupyterLab

- for extension authors:

  - minimal functional extractor and code overrides APIs are now exported; these APIs cab be subject to change in future releases ([#562])

[#544]: https://github.com/krassowski/jupyterlab-lsp/pull/544
[#547]: https://github.com/krassowski/jupyterlab-lsp/pull/547
[#549]: https://github.com/krassowski/jupyterlab-lsp/pull/549
[#553]: https://github.com/krassowski/jupyterlab-lsp/pull/553
[#560]: https://github.com/krassowski/jupyterlab-lsp/pull/560
[#562]: https://github.com/krassowski/jupyterlab-lsp/pull/562

### `jupyter-lsp 1.1.4` (2021-02-21)

- bug fixes:

  - ensures `jupyter*_config.d` paths are searched for `language_servers`
    as documented in _Configuring_ ([#535])
  - uses more explicit file name for enabling `jupyter-lsp` in `notebook` and
    `jupyter_server ([#535])

[#535]: https://github.com/krassowski/jupyterlab-lsp/pull/535

### `@krassowski/jupyterlab-lsp 3.4.1` (2021-02-16)

- bug fixes:

  - fixed installation of the source version of the extension (causing build error if classic was not installed) ([#526])

[#526]: https://github.com/krassowski/jupyterlab-lsp/pull/526

### `@krassowski/jupyterlab-lsp 3.4.0` (2021-02-14)

- features:

  - the priority of the completions from kernel can now be changed by switching new `kernelCompletionsFirst` setting ([#520])
  - completer panel will now always render markdown documentation if available ([#520])
    - the implementation re-renders the panel as it is the best we can do until [jupyterlab#9663](https://github.com/jupyterlab/jupyterlab/pull/9663) is merged
  - the completer now uses `filterText` and `sortText` if available to better filter and sort completions ([#520], [#523])
  - completer `suppressInvokeIn` setting was removed; `suppressContinuousHintingIn` and `suppressTriggerCharacterIn` settings were added ([#521])
  - `suppressContinuousHintingIn` by default includes `def` to improve the experience when writing function names ([#521])
  - long file paths are now collapsed if composed of more than two segments to avoid status popover and diagnostics panel getting too wide ([#524])

- bug fixes:

  - user-invoked completion in strings works again ([#521])
  - completer documentation will now consistently show up after filtering the completion items ([#520])
  - completions containing HTML-like syntax will be displayed properly (an upstream issue) ([#520], [#523])
  - diagnostics panel will no longer break when foreign documents (e.g. `%%R` cell magics) are removed ([#522])

[#520]: https://github.com/krassowski/jupyterlab-lsp/pull/520
[#521]: https://github.com/krassowski/jupyterlab-lsp/pull/521
[#522]: https://github.com/krassowski/jupyterlab-lsp/pull/522
[#523]: https://github.com/krassowski/jupyterlab-lsp/pull/523
[#524]: https://github.com/krassowski/jupyterlab-lsp/pull/524

### `@krassowski/jupyterlab-lsp 3.3.1` (2021-02-07)

- bug fixes:

  - completion and signature suggestions get invalidated when editor changes ([#507])
  - signature suggestions now invalidate on cursor move to another line or backwards too ([#507])
  - LaTeX is now rendered in documentation panel of completer ([#506])
  - completion response returned as plain text use pre tag to retain whitespace formatting ([#506])
  - pre-formatted code font size was reduced to match font-size of the text in completion panel ([#506])
  - completer no longer spans the entire screen if it has long entries ([#506])

[#506]: https://github.com/krassowski/jupyterlab-lsp/pull/506
[#507]: https://github.com/krassowski/jupyterlab-lsp/pull/507
[#508]: https://github.com/krassowski/jupyterlab-lsp/pull/508

### `jupyter-lsp 1.1.3` (2020-02-07)

- features:

  - add config for the classic notebook server extension ([#504])

[#504]: https://github.com/krassowski/jupyterlab-lsp/pull/504

### `@krassowski/jupyterlab-lsp 3.3.0` (2021-01-31)

- features:

  - added a timeout for kernel completion, with the default of 600ms ([#496])
  - added an option to skip waiting for kernel completions if busy, off by default ([#496])

- bug fixes:

  - delayed completion suggestions will no longer show up if cursor moved to another line ([#496])
  - changes in notebooks after kernel restart or file rename will now be recorded by the language server again ([#496])
  - when either of kernel providers: kernel or LSP server fails, the completion from the other will still be shown ([#496])

[#496]: https://github.com/krassowski/jupyterlab-lsp/pull/496

### `jupyter-lsp 1.1.2` (2021-01-31)

- bug fixes:

  - fixed issues with language server messages being truncated in certain circumstances on Windows

[#494]: https://github.com/krassowski/jupyterlab-lsp/pull/494

### `@krassowski/jupyterlab-lsp 3.2.0` (2021-01-24)

- features:

  - documentation panel in completer now works for R language too: implemented `completionItem/resolve` ([#487])
  - kernel types returned by IPython and IJulia are now mapped to LSP types; you can customize the mappings in settings ([#487])

- bug fixes:

  - diagnostics panel works after kernel restart properly ([#485])
  - workaround was added to enable `jedi-language-server` diagnostics ([#485])
  - Julia language server will not crash when saving a non-Julia file: fixed sendSaved notification scope ([#491])

### `jupyter-lsp 1.1.1` (2021-01-24)

- bug fixes:

  - `PythonModuleSpec` no longer raises exception when the server module does not exist ([#485])

[#485]: https://github.com/krassowski/jupyterlab-lsp/pull/485
[#487]: https://github.com/krassowski/jupyterlab-lsp/pull/487
[#491]: https://github.com/krassowski/jupyterlab-lsp/pull/491

### `@krassowski/jupyterlab-lsp 3.1.0` (2021-01-17)

- features

  - make the extension work with `jupyterlab-classic` - experimental, not all features are functional yet ([#465])
  - new status "Server extension missing" and a dialog with advice was added to help users with atypical configurations ([#476])
  - for developers: the verbosity of console logs is now controllable from settings and set to warn by default ([#480])

- bug fixes:

  - namespace completions in R (after double and triple colon) now work properly ([#449])
  - improved status icon contrast when status item is active ([#465])
  - connection manager now properly keeps track of notebooks when multiple notebooks are open ([#474])
  - new cells added after kernel restart now work properly; kernel changes are handled correctly ([#478])
  - increase total timeout for language server connection ([#479])
  - fix status communication during initialization ([#479])

[#449]: https://github.com/krassowski/jupyterlab-lsp/pull/449
[#465]: https://github.com/krassowski/jupyterlab-lsp/pull/465
[#474]: https://github.com/krassowski/jupyterlab-lsp/pull/474
[#476]: https://github.com/krassowski/jupyterlab-lsp/pull/476
[#478]: https://github.com/krassowski/jupyterlab-lsp/pull/478
[#479]: https://github.com/krassowski/jupyterlab-lsp/pull/479
[#480]: https://github.com/krassowski/jupyterlab-lsp/pull/480

### `jupyter-lsp 1.1.0` (2021-01-17)

- features

  - added experimental detection of Julia and Jedi language servers ([#481])

- bug fixes:

  - send periodic pings on websocket channels to maintain connection ([#459], thanks @franckchen)
  - R languageserver is no longer incorrectly shown as available when not installed ([#463])
  - fix completion of very large namespaces (e.g. in R's base or in JavaScript) due to truncated message relay ([#477])

[#459]: https://github.com/krassowski/jupyterlab-lsp/pull/459
[#463]: https://github.com/krassowski/jupyterlab-lsp/pull/463
[#477]: https://github.com/krassowski/jupyterlab-lsp/pull/477
[#481]: https://github.com/krassowski/jupyterlab-lsp/pull/481

### `@krassowski/jupyterlab-lsp 3.0.0` (2021-01-06)

- features

  - support for JupyterLab 3.0 ([#452], [#402])

### `jupyter-lsp 1.0.0` (2021-01-06)

- features

  - support for JupyterLab 3.0 ([#452], [#402])

[#402]: https://github.com/krassowski/jupyterlab-lsp/issues/402
[#452]: https://github.com/krassowski/jupyterlab-lsp/issues/452

### `@krassowski/jupyterlab-lsp 2.1.2` (2021-01-02)

- features

  - highlights can now be auto-removed from the cells/editors on blur (set `removeOnBlur` to `true` in settings) ([#446])

- bug fixes
  - improved performance of completion and highlights by minimising the number of highlight requests and GUI redraws (token checking, debouncing, acting on a single response only) ([#433])
  - highlights now update after cell focus/blur events even if those do not trigger cursor movement ([#433])
  - trigger characters auto-invoke now works in continuous hinting mode again ([#434])

[#433]: https://github.com/krassowski/jupyterlab-lsp/issues/433
[#434]: https://github.com/krassowski/jupyterlab-lsp/issues/434
[#446]: https://github.com/krassowski/jupyterlab-lsp/issues/446

### `@krassowski/jupyterlab-lsp 2.1.1` (2020-12-15)

- bug fixes

  - fix crash "blank screen" caused by Mac command character included in jump-to schema file ([#429])

[#429]: https://github.com/krassowski/jupyterlab-lsp/issues/429

### `jupyter-lsp 0.9.3` (2020-12-13)

- features

  - the virtual documents' folder can be configured with `JP_LSP_VIRTUAL_DIR` or
    `LanguageServerManager.virtual_documents_dir`, with a potential benefit for
    JupyterHub installations (the default value remains _contents.root_dir_ / `.virtual_documents`)
    ([#416], thanks @fcollonval)

[#416]: https://github.com/krassowski/jupyterlab-lsp/issues/416

### `@krassowski/jupyterlab-lsp 2.1.0` (2020-12-13)

- features

  - added "click to jump" functionality (by default using <kbd>Alt</kbd> modifier) ([#423])
  - added "jump back" command, by default activated with <kbd>Alt</kbd> + <kbd>o</kbd> ([#423])
  - `.virtual_documents` location can now be customized ([#416])
  - tokens are now exported making them available for import from other extensions ([#414], thanks @martinRenou)

- bug fixes

  - context menu commands are now correctly registered where previously specific conditions were leading to race conditions ([#399], thanks @mnowacki-b)
  - handles characters that need escaping (spaces, non-ASCII characters) more
    robustly in files and folder names ([#403], thanks @bollwyvl and @avaissi)
  - moving cells now triggers the document update immediately leading to immediate diagnostics update ([#421])
  - changing cell type to `raw` or `markdown` and then back to `code` properly unbinds/binds event handlers and updates document ([#421])
  - pasted cells are added to the LSP document immediately, without the need for the user to enter them ([#421])
  - improved error message when language server cannot be found ([#413], thanks @martinRenou)
  - developer documentation got improved ([#412], thanks @karlaspuldaro)

[#399]: https://github.com/krassowski/jupyterlab-lsp/issues/399
[#403]: https://github.com/krassowski/jupyterlab-lsp/issues/403
[#412]: https://github.com/krassowski/jupyterlab-lsp/issues/412
[#413]: https://github.com/krassowski/jupyterlab-lsp/issues/413
[#414]: https://github.com/krassowski/jupyterlab-lsp/issues/414
[#421]: https://github.com/krassowski/jupyterlab-lsp/issues/421

### `@krassowski/code-jumpers 1.0.0` (2020-12-13)

- breaking changes
  - split away from `@krassowski/jupyterlab_go_to_definition`, renamed to `@krassowski/code-jumpers` ([#423]):
    - removed unused code
    - refactored history operations to track files and always use global location data
  - renamed `uri` to `contents_path` to help avoid programmer issues
    with characters requiring URI encoding ([#406])

[#406]: https://github.com/krassowski/jupyterlab-lsp/pull/406
[#423]: https://github.com/krassowski/jupyterlab-lsp/pull/423

### `@krassowski/jupyterlab-lsp 2.0.8` (2020-10-25)

- bug fixes

  - custom cell syntax highlighting is now properly removed when no longer needed ([#387])
  - the completer in continuous hinting now works well with the pasted text ([#389])
  - continuous hinting suggestions will no longer show up if the only hint is the same as the current token ([#391])
  - available options for hover modifier keys are now listed in the setting descriptions ([#377])

[#377]: https://github.com/krassowski/jupyterlab-lsp/issues/377
[#387]: https://github.com/krassowski/jupyterlab-lsp/issues/387
[#389]: https://github.com/krassowski/jupyterlab-lsp/issues/389
[#391]: https://github.com/krassowski/jupyterlab-lsp/issues/391

### `@krassowski/jupyterlab-lsp 2.0.7` (2020-09-18)

- bug fixes

  - fix syntax highlighting in hover tooltips and reduce unnecessary padding and margin ([#363])
  - greatly improve performance of hover action ([#363])
  - improve support for expanded hovers tooltips using deprecated API ([#363])
  - do not hide hover tooltips too eagerly (allowing selecting text/easy scrolling of longer tooltips) ([#363])

[#363]: https://github.com/krassowski/jupyterlab-lsp/issues/363

### `@krassowski/jupyterlab-lsp 2.0.6` (2020-09-15)

- bug fixes

  - fix syntax highlighting of %%language cells slowing down editing in notebooks ([#361])

[#361]: https://github.com/krassowski/jupyterlab-lsp/issues/361

### `@krassowski/jupyterlab-lsp 2.0.5` (2020-09-11)

- bug fixes

  - fix too aggressive overrides of IPython's pinfo (`?`) and pinfo2 (`??`) ([#352])

[#352]: https://github.com/krassowski/jupyterlab-lsp/issues/352

### `@krassowski/jupyterlab-lsp 2.0.4` (2020-09-11)

- bug fixes

  - improve code overrides for IPython line magics ([#346])
  - implement missing code overrides for IPython's pinfo (`?`) and pinfo2 (`??`) syntactic sugar ([#346])

[#346]: https://github.com/krassowski/jupyterlab-lsp/issues/346

### `@krassowski/jupyterlab-lsp 2.0.2` (2020-09-07)

- bug fixes

  - fix code overrides not being registered properly ([#340])

[#340]: https://github.com/krassowski/jupyterlab-lsp/issues/340

### `@krassowski/jupyterlab-lsp 2.0.1` (2020-09-07)

- bug fixes

  - bump version of lsp-ws-connection dependency to fix the LaTeX server issues (see [#337])

[#337]: https://github.com/krassowski/jupyterlab-lsp/issues/337

### `jupyter-lsp 0.9.2` (2020-09-03)

- autodetects the `sql` language server for `.sql` files ([#328][])
  - diagnostics are provided by `sqlint` which requires Node 11+
    to work well (in contrast to currently required Node 10+).

[#328]: https://github.com/krassowski/jupyterlab-lsp/pull/328

### `@krassowski/jupyterlab-lsp 2.0.0` (2020-09-03)

- features

  - support for JupyterLab 2.2 ([#301][])
  - completer now displays server-provided documentation,
    and a kernel icon for kernel suggestions without type information ([#301][])
  - add two icons themes for the completer (material and vscode) ([#322])
  - the documentation by the completer can be turned on or off ([#315])
  - continuous hinting (Hinterland mode) can be enabled in settings ([#315])
  - tokens in which the completer should not be triggered can be changed ([#315])
  - configuration for the following features is now exposed in the settings editor ([#318]):
    - diagnostics (display, filtering)
    - hover (modifier key)
  - rename operation status reporting got improved ([#318])
  - replaced the generic status icons with code check icon (coloured differently according to the status) ([#318])
  - added icons for all the features and their commands ([#318])
  - refactored the codebase with a new architecture which allows dynamic features, document widget adapter, and code editor registration ([#318])
  - the document in the connections list in the statusbar popover are now represented by easy-to-understand DocumentLocator (breadcrumbs) widget rather than an internal id ([bacc006])
  - syntax highlighting mode is adjusted to the language with the majority of the code in an editor ([#319])
  - copy diagnostics message and filter diagnostics from context menu of Diagnostic Panel ([#330])

- bug fixes

  - path-autocompletion issues were resolved upstream and this release adopts these changes
  - the missing caret and document connection icons were restored in the statusbar popover ([#318])
  - pressing "Cancel" rename during rename now correctly aborts the rename operation ([#318])
  - when a language server for a foreign document is not available an explanation is displayed (rather than the "Connecting..." status as before) ([4e5b2ad])
  - when jump target is not found a message is now shown instead of raising an exception ([00448d0])
  - fixed status message expiration and replacement ([8798f2d]), ([#329])
  - fixed some context command rank issues introduced after an attempt of migration to nulls ([#318])

[#301]: https://github.com/krassowski/jupyterlab-lsp/pull/301
[#315]: https://github.com/krassowski/jupyterlab-lsp/pull/315
[#318]: https://github.com/krassowski/jupyterlab-lsp/pull/318
[#319]: https://github.com/krassowski/jupyterlab-lsp/pull/319
[#322]: https://github.com/krassowski/jupyterlab-lsp/pull/322
[#329]: https://github.com/krassowski/jupyterlab-lsp/pull/329
[#330]: https://github.com/krassowski/jupyterlab-lsp/pull/330
[00448d0]: https://github.com/krassowski/jupyterlab-lsp/pull/318/commits/00448d0c55e7f9a1e7e0a5322f17610daac47dfe
[bacc006]: https://github.com/krassowski/jupyterlab-lsp/pull/318/commits/bacc0066da0727ff7397574914bf0401e4d8f7cb
[4e5b2ad]: https://github.com/krassowski/jupyterlab-lsp/pull/318/commits/4e5b2adf655120458cc8be4b453fe9a78c98e061
[8798f2d]: https://github.com/krassowski/jupyterlab-lsp/pull/318/commits/8798f2dcfd28da10a2b8d8f648974111caa52307

### `@krassowski/jupyterlab-lsp 1.1.2` (2020-08-05)

- bug fixes

  - emits console warnings instead of throwing errors in hover handlers and connections ([#299][], [#300][])
  - improve URL checks in message handling to enable LaTeX diagnostics to work when configured ([#288][])

[#299]: https://github.com/krassowski/jupyterlab-lsp/pull/299
[#300]: https://github.com/krassowski/jupyterlab-lsp/pull/300

### `jupyter-lsp 0.9.1` (2020-08-05)

- autodetects the `texlab` language server for `.tex` files ([#288][])
  - diagnostics _should_ be provided by `chktex` on save, but don't yet appear,
    but can be configured through the Advanced Settings Editor to appear on save or change

[#288]: https://github.com/krassowski/jupyterlab-lsp/issues/288

### `@krassowski/jupyterlab-lsp 1.1.0` (2020-07-20)

- features

  - language servers can now be configured from the Advanced Settings Editor ([#245][])

- bug fixes

  - fixes currently-highlighted token in dark editor themes against light lab theme
    (and vice versa) ([#195][])
  - restores sorting order-indicating caret icons in diagnostics panel table ([#261][])
  - handles document open and change operation ordering more predictably ([#284][])
  - fixes some pyflakes issues caused by line magics substitution ([#293][])
  - updated the link to the documentation of language servers ([#294][])

[#195]: https://github.com/krassowski/jupyterlab-lsp/issues/195
[#261]: https://github.com/krassowski/jupyterlab-lsp/issues/261
[#293]: https://github.com/krassowski/jupyterlab-lsp/pull/293
[#294]: https://github.com/krassowski/jupyterlab-lsp/pull/294

### `jupyter-lsp 0.9.0` (2020-07-20)

- features

  - language servers can now be configured from the Advanced Settings Editor ([#245][])

- bug fixes

  - handles document open and change operation ordering more predictably ([#284][])

### `lsp-ws-connection 0.5.0` (2020-07-20)

- features

  - language servers can now be configured from the Advanced Settings Editor ([#245][])

- bug fixes

  - handles document open and change operation ordering more predictably ([#284][])

[#245]: https://github.com/krassowski/jupyterlab-lsp/pull/245
[#284]: https://github.com/krassowski/jupyterlab-lsp/pull/284

### `@krassowski/jupyterlab-lsp 1.0.0` (2020-03-14)

- features

  - supports JupyterLab 2.0

### `@krassowski/jupyterlab_go_to_definition 1.0.0` (2020-03-14)

- features

  - supports JupyterLab 2.0

### `@krassowski/jupyterlab-lsp 0.8.0` (2020-03-12)

- features

  - opens a maximum of one WebSocket per language server ([#165][], [#199][])
  - lazy-loads language server protocol machinery ([#165][])
  - waits much longer for slow-starting language servers ([#165][])
  - cleans up documents, handlers, events, and signals more aggressively ([#165][])
  - ignores malformed diagnostic ranges, enabling markdown support ([#165][])
  - passes tests on Python 3.8 on Windows ([#165][])
  - improves support for rpy2 magic cells with parameters (
    [#206](https://github.com/krassowski/jupyterlab-lsp/pull/206)
    )

- bug fixes

  - reports files are open only after installing all handlers to avoid missing messages ([#201][])

[#201]: https://github.com/krassowski/jupyterlab-lsp/issues/201

### `lsp-ws-connection 0.4.0` (2020-03-12)

- breaking changes

  - no longer assumes one document per connection ([#165][])
  - requires documents be opened explicitly ([#165][])
  - use of the `eventEmitter` pattern mostly deprecated in favor of `Promise`s
    ([#165][])

[#165]: https://github.com/krassowski/jupyterlab-lsp/pull/165

### `jupyter-lsp 0.8.0` (2020-03-12)

- breaking changes

  - websockets are now serviced by implementation key, rather than language
    under `lsp/ws/<server key>` ([#199][])
  - introduces schema version `2`, reporting status by server at `lsp/status` ([#199][])

- bugfixes:
  - handles language server reading/writing and shadow file operations in threads ([#199][])

[#199]: https://github.com/krassowski/jupyterlab-lsp/pull/199

### `jupyter-lsp 0.7.0`

- bugfixes
  - didSave no longer causes unwanted messages in logs (
    [#187](https://github.com/krassowski/jupyterlab-lsp/pull/187)
    )

### `@krassowski/jupyterlab-lsp 0.7.1`

- features

  - users can now choose which columns to display
    in the diagnostic panel, using a context menu action (
    [#159](https://github.com/krassowski/jupyterlab-lsp/pull/159)
    )
  - start the diagnostics panel docked at the bottom and improve
    the re-spawning of the diagnostics panel (
    [#166](https://github.com/krassowski/jupyterlab-lsp/pull/166)
    )

- bugfixes

  - fixed various small bugs in the completer (
    [#162](https://github.com/krassowski/jupyterlab-lsp/pull/162)
    )
  - fix documentation display in signature for LSP servers which
    return MarkupContent (
    [#164](https://github.com/krassowski/jupyterlab-lsp/pull/164)
    )

### `lsp-ws-connection 0.3.1`

- added `sendSaved()` method (textDocument/didSave) (
  [#147](https://github.com/krassowski/jupyterlab-lsp/pull/147)
  )
- fixed `getSignatureHelp()` off-by-one error (
  [#140](https://github.com/krassowski/jupyterlab-lsp/pull/140)
  )

### `@krassowski/jupyterlab-lsp 0.7.0`

- features

  - reduced space taken up by the statusbar indicator (
    [#106](https://github.com/krassowski/jupyterlab-lsp/pull/106)
    )
  - implemented statusbar popover with connections statuses (
    [#106](https://github.com/krassowski/jupyterlab-lsp/pull/106)
    )
  - generates types for server data responses from JSON schema (
    [#110](https://github.com/krassowski/jupyterlab-lsp/pull/110)
    )
  - added 'rename' function for notebooks, using shadow filesystem (
    [#115](https://github.com/krassowski/jupyterlab-lsp/pull/115)
    )
  - added a UX workaround for rope rename issues when there is a
    SyntaxError in the Python code (
    [#127](https://github.com/krassowski/jupyterlab-lsp/pull/127)
    )
  - added a widget panel with diagnostics (inspections), allowing to
    sort and explore diagnostics, and to go to the respective location
    in code (with a click); accessible from the context menu (
    [#129](https://github.com/krassowski/jupyterlab-lsp/pull/129)
    )
  - all commands are now accessible from the command palette (
    [#142](https://github.com/krassowski/jupyterlab-lsp/pull/142)
    )
  - bash LSP now also covers `%%bash` magic cell in addition to `%%sh` (
    [#144](https://github.com/krassowski/jupyterlab-lsp/pull/144)
    )
  - rpy2 magics received enhanced support for argument parsing
    in both parent Python document (re-written overrides) and
    exctracted R documents (improved foreign code extractor) (
    [#148](https://github.com/krassowski/jupyterlab-lsp/pull/148),
    [#153](https://github.com/krassowski/jupyterlab-lsp/pull/153)
    )
  - console logs can now easily be redirected to a floating console
    windows for debugging of the browser tests (see CONTRIBUTING.md)

- bugfixes
  - diagnostics in foreign documents are now correctly updated (
    [133fd3d](https://github.com/krassowski/jupyterlab-lsp/pull/129/commits/133fd3d71401c7e5affc0a8637ee157de65bef62)
    )
  - diagnostics are now always correctly displayed in the document they were intended for
  - the workaround for relative root path is now also applied on Mac (
    [#139](https://github.com/krassowski/jupyterlab-lsp/pull/139)
    )
  - fixed LSP of R in Python (`%%R` magic cell from rpy2) (
    [#144](https://github.com/krassowski/jupyterlab-lsp/pull/144)
    )
  - completion now work properly when the kernel is shut down (
    [#146](https://github.com/krassowski/jupyterlab-lsp/pull/146)
    )
  - a lowercase completion option selected from an uppercase token
    will now correctly substitute the incomplete token (
    [#143](https://github.com/krassowski/jupyterlab-lsp/pull/143)
    )
  - `didSave()` is emitted on file save, enabling the workaround
    used by R language server to lazily load `library(tidyverse)` (
    [#95](https://github.com/krassowski/jupyterlab-lsp/pull/95),
    [#147](https://github.com/krassowski/jupyterlab-lsp/pull/147),
    )
  - signature feature is now correctly working in notebooks (
    [#140](https://github.com/krassowski/jupyterlab-lsp/pull/140)
    )

### `lsp-ws-connection 0.3.0`

- infrastructure
  - brought into monorepo [#107](https://github.com/krassowski/jupyterlab-lsp/pull/107)
- dev
  - allows `initializeParams` to be overloaded by subclasses
  - adopts
    - typescript 3.7
    - prettier
    - tslint
  - added initialization checks before executing sendChange to comply
    with LSP specs [#115](https://github.com/krassowski/jupyterlab-lsp/pull/115)

### `jupyter-lsp 0.7.0b0`

- features
  - adds a language server status endpoint (
    [#81](https://github.com/krassowski/jupyterlab-lsp/pull/81)
    )
  - adds more descriptive information to the language server spec (
    [#90](https://github.com/krassowski/jupyterlab-lsp/pulls/100)
    )
  - adds an extensible listener API (
    [#99](https://github.com/krassowski/jupyterlab-lsp/issues/99),
    [#100](https://github.com/krassowski/jupyterlab-lsp/pulls/100)
    )

### `@krassowski/jupyterlab-lsp 0.6.1`

- features
  - adds an indicator to the statusbar
  - and many other improvements, see the [release notes](https://github.com/krassowski/jupyterlab-lsp/releases/tag/v0.6.1)
- dependencies
  - removes unused npm dependencies

### `@krassowski/jupyterlab-lsp 0.6.0`

- features
  - allows "rename" action in file editor
- bugfixes
  - handles some non-standard diagnostic responses
- testing
  - adds browser-based testing for file editor
- dependencies
  - requires `jupyter-lsp`

### `jupyter-lsp 0.6.0b0`

- features
  - starts language servers on demand
  - accepts configuration via Jupyter config system (traitlets) and python
    `entry_point`s
  - autodetects language servers for bash, CSS, LESS, SASS, Dockerfile, YAML, JS,
    TypeScript, JSX, TSX, JSON, YAML<|MERGE_RESOLUTION|>--- conflicted
+++ resolved
@@ -7,12 +7,9 @@
   - add ability to deactivate Kernel completions or LSP completion through the settings ([#586], thanks @Carreau)
   - allow to set a priority for LSP server, allowing to choose which server to use when multiple servers are installed ([#588])
   - add auto-detection of pyright server ([#587], thanks @yuntan)
-<<<<<<< HEAD
+  - update from JupyterLab Classic to RetroLab ([#603])
   - log server messages in user-accessible console ([#606])
   - old emit-based API of lsp-ws-connection is new deprecated and will be removed in the next major version; please use `serverNotifications`, `clientNotifications`, `clientRequests` and `serverRequests` instead ([#606])
-=======
-  - update from JupyterLab Classic to RetroLab ([#603])
->>>>>>> 8f7669ec
 
 - bug fixes:
 
@@ -26,11 +23,8 @@
 [#587]: https://github.com/krassowski/jupyterlab-lsp/pull/587
 [#588]: https://github.com/krassowski/jupyterlab-lsp/pull/588
 [#599]: https://github.com/krassowski/jupyterlab-lsp/pull/599
-<<<<<<< HEAD
+[#602]: https://github.com/krassowski/jupyterlab-lsp/pull/602
 [#606]: https://github.com/krassowski/jupyterlab-lsp/pull/606
-=======
-[#602]: https://github.com/krassowski/jupyterlab-lsp/pull/602
->>>>>>> 8f7669ec
 
 ### `jupyter-lsp 1.2.0` (2021-04-26)
 
