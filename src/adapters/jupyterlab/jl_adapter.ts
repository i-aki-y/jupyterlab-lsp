--- conflicted
+++ resolved
@@ -312,24 +312,14 @@
     const wsBase = PageConfig.getBaseUrl().replace(/^http/, '');
     const wsUrl = `ws${wsBase}lsp/${language}`;
     let socket = new WebSocket(wsUrl);
-    let prefix = 'file://' + (this.server_root[0] === '/' ? '/' : '');
-    const root = PathExt.join(this.server_root);
-    const rootUri = prefix + root;
-    const documentUri = prefix + PathExt.join(root, virtual_document.uri);
 
     let connection = new LSPConnection({
       serverUri: 'ws://jupyter-lsp/' + language,
       languageId: language,
       // paths handling needs testing on Windows and with other language servers
-<<<<<<< HEAD
-      rootUri,
-      documentUri,
-=======
-      rootUri: 'file:///' + PathExt.join(this.server_root, this.root_path),
+      rootUri: 'file:///' + PathExt.join(this.server_root),
       documentUri:
-        'file:///' +
-        PathExt.join(this.server_root, this.root_path, virtual_document.uri),
->>>>>>> fa7a887f
+        'file:///' + PathExt.join(this.server_root, virtual_document.uri),
       documentText: () => {
         // NOTE: Update is async now and this is not really used, as an alternative method
         // which is compatible with async is used.
