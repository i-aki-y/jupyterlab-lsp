*** Settings ***
Resource          Variables.robot
Library           SeleniumLibrary
Library           OperatingSystem
Library           Process
Library           String
Library           ./ports.py

*** Keywords ***
Setup Server and Browser
    ${port} =    Get Unused Port
    Set Global Variable    ${PORT}    ${port}
    Set Global Variable    ${URL}    http://localhost:${PORT}${BASE}
    ${accel} =    Evaluate    "COMMAND" if "${OS}" == "Darwin" else "CTRL"
    Set Global Variable    ${ACCEL}    ${accel}
    ${token} =    Generate Random String
    Set Global Variable    ${TOKEN}    ${token}
    ${home} =    Set Variable    ${OUTPUT DIR}${/}home
    ${root} =    Normalize Path    ${OUTPUT DIR}${/}..${/}..${/}..
    Create Directory    ${home}
    Create Notebok Server Config    ${home}
    Initialize User Settings
    ${cmd} =    Create Lab Launch Command    ${root}
    Set Screenshot Directory    ${OUTPUT DIR}${/}screenshots
    Set Global Variable    ${LAB LOG}    ${OUTPUT DIR}${/}lab.log
    Set Global Variable    ${PREVIOUS LAB LOG LENGTH}    0
    ${server} =    Start Process    ${cmd}    shell=yes    env:HOME=${home}    cwd=${home}    stdout=${LAB LOG}
    ...    stderr=STDOUT
    Set Global Variable    ${SERVER}    ${server}
    Open JupyterLab
    ${script} =    Get Element Attribute    id:jupyter-config-data    innerHTML
    ${config} =    Evaluate    __import__("json").loads("""${script}""")
    Set Global Variable    ${PAGE CONFIG}    ${config}
    Set Global Variable    ${LAB VERSION}    ${config["appVersion"]}

Create Lab Launch Command
    [Arguments]    ${root}
    [Documentation]    Create a JupyterLab CLI shell string, escaping for traitlets
    ${WORKSPACES DIR} =    Set Variable    ${OUTPUT DIR}${/}workspaces
    ${app args} =    Set Variable    --no-browser --debug --NotebookApp.base_url\='${BASE}' --port\=${PORT} --NotebookApp.token\='${TOKEN}'
    ${path args} =    Set Variable    --LabApp.user_settings_dir='${SETTINGS DIR.replace('\\', '\\\\')}' --LabApp.workspaces_dir\='${WORKSPACES DIR.replace('\\', '\\\\')}'
    ${ext args} =    Set Variable    --LanguageServerManager.extra_node_roots\="['${root.replace('\\', '\\\\')}']"
    ${cmd} =    Set Variable    jupyter-lab ${app args} ${path args} ${ext args}
    [Return]    ${cmd}

Create Notebok Server Config
    [Arguments]    ${home}
    [Documentation]    Copies in notebook server config file to disables npm/build checks
    Copy File    ${FIXTURES}${/}${NBSERVER CONF}    ${home}${/}${NBSERVER CONF}

Setup Suite For Screenshots
    [Arguments]    ${folder}
    Set Screenshot Directory    ${OUTPUT DIR}${/}screenshots${/}${folder}
    Set Tags    lab:${LAB VERSION}

Initialize User Settings
    Set Suite Variable    ${SETTINGS DIR}    ${OUTPUT DIR}${/}user-settings    children=${True}
    Create File    ${SETTINGS DIR}${/}@jupyterlab${/}codemirror-extension${/}commands.jupyterlab-settings    {"styleActiveLine": true}

Reset Plugin Settings
    Create File    ${SETTINGS DIR}${/}${LSP PLUGIN SETTINGS FILE}    {}

Tear Down Everything
    Close All Browsers
    Evaluate    __import__("urllib.request").request.urlopen("${URL}api/shutdown?token=${TOKEN}", data=[])
    Wait For Process    ${SERVER}    timeout=30s
    Terminate All Processes
    Terminate All Processes    kill=${True}

Lab Log Should Not Contain Known Error Messages
    ${log} =    Get File    ${LAB LOG}
    ${test log} =    Set Variable    ${log[${PREVIOUS LAB LOG LENGTH}:]}
    ${length} =    Get Length    ${log}
    Set Global Variable    ${PREVIOUS LAB LOG LENGTH}    ${length}
<<<<<<< HEAD
    Run Keyword If    ("${OS}", "${PY}") !\= ("windows", "36")
    ...    Should Not Contain Any    ${test log}    @{KNOWN BAD ERRORS}
=======
    Run Keyword If  ("${OS}", "${PY}") !\= ("Windows", "36")
    ...     Should Not Contain Any    ${test log}    @{KNOWN BAD ERRORS}
>>>>>>> 296bdcd9

Wait For Splash
    Go To    ${URL}lab?reset&token=${TOKEN}
    Set Window Size    1024    768
    Wait Until Page Contains Element    ${SPLASH}    timeout=30s
    Wait Until Page Does Not Contain Element    ${SPLASH}    timeout=10s
    Execute Javascript    window.onbeforeunload \= function (){}

Open JupyterLab
    Set Environment Variable    MOZ_HEADLESS    ${HEADLESS}
    ${firefox} =    Which    firefox
    ${geckodriver} =    Which    geckodriver
    Create WebDriver    Firefox    executable_path=${geckodriver}    firefox_binary=${firefox}    service_log_path=${OUTPUT DIR}${/}geckodriver.log
    Wait Until Keyword Succeeds    3x    5s    Wait For Splash

Close JupyterLab
    Close All Browsers

Close All Tabs
    Accept Default Dialog Option
    Lab Command    Close All Tabs
    Accept Default Dialog Option

Try to Close All Tabs
    Wait Until Keyword Succeeds    5x    50ms    Close All Tabs

Reset Application State
    Try to Close All Tabs
    Accept Default Dialog Option
    Ensure All Kernels Are Shut Down
    Lab Command    Reset Application State
    Wait Until Keyword Succeeds    3x    5s    Wait For Splash

Accept Default Dialog Option
    [Documentation]    Accept a dialog, if it exists
    ${el} =    Get WebElements    ${CSS DIALOG OK}
    Run Keyword If    ${el.__len__()}    Click Element    ${CSS DIALOG OK}

Ensure All Kernels Are Shut Down
    Enter Command Name    Shut Down All Kernels
    ${els} =    Get WebElements    ${CMD PALETTE ITEM ACTIVE}
    Run Keyword If    ${els.__len__()}    Click Element    ${CMD PALETTE ITEM ACTIVE}
    ${accept} =    Set Variable    css:.jp-mod-accept.jp-mod-warn
    Run Keyword If    ${els.__len__()}    Wait Until Page Contains Element    ${accept}
    Run Keyword If    ${els.__len__()}    Click Element    ${accept}

Open Command Palette
    Press Keys    id:main    ${ACCEL}+SHIFT+c
    Wait Until Page Contains Element    ${CMD PALETTE INPUT}
    Click Element    ${CMD PALETTE INPUT}

Enter Command Name
    [Arguments]    ${cmd}
    Open Command Palette
    Input Text    ${CMD PALETTE INPUT}    ${cmd}

Lab Command
    [Arguments]    ${cmd}
    Enter Command Name    ${cmd}
    Wait Until Page Contains Element    ${CMD PALETTE ITEM ACTIVE}
    Click Element    ${CMD PALETTE ITEM ACTIVE}

Which
    [Arguments]    ${cmd}
    ${path} =    Evaluate    __import__("shutil").which("${cmd}")
    [Return]    ${path}

Click JupyterLab Menu
    [Arguments]    ${label}
    [Documentation]    Click a top-level JupyterLab menu bar item with by ``label``,
    ...    e.g. File, Help, etc.
    ${xpath} =    Set Variable    ${JLAB XP TOP}${JLAB XP MENU LABEL}\[text() = '${label}']
    Wait Until Page Contains Element    ${xpath}
    Mouse Over    ${xpath}
    Click Element    ${xpath}

Click JupyterLab Menu Item
    [Arguments]    ${label}
    [Documentation]    Click a currently-visible JupyterLab menu item by ``label``.
    ${item} =    Set Variable    ${JLAB XP MENU ITEM LABEL}\[text() = '${label}']
    Wait Until Page Contains Element    ${item}
    Mouse Over    ${item}
    Click Element    ${item}

Open With JupyterLab Menu
    [Arguments]    ${menu}    @{submenus}
    [Documentation]    Click into a ``menu``, then a series of ``submenus``
    Click JupyterLab Menu    ${menu}
    FOR    ${submenu}    IN    @{submenus}
        Click JupyterLab Menu Item    ${submenu}
    END

Ensure File Browser is Open
    ${sel} =    Set Variable    css:.lm-TabBar-tab[data-id="filebrowser"]:not(.lm-mod-current)
    ${els} =    Get WebElements    ${sel}
    Run Keyword If    ${els.__len__()}    Click Element    ${sel}

Ensure Sidebar Is Closed
    [Arguments]    ${side}=left
    ${els} =    Get WebElements    css:#jp-${side}-stack
    Run Keyword If    ${els.__len__()}    Click Element    css:.jp-mod-${side} .lm-TabBar-tab.lm-mod-current

Open Context Menu for File
    [Arguments]    ${file}
    Ensure File Browser is Open
    Click Element    css:button[title="Refresh File List"]
    ${selector} =    Set Variable    xpath://span[@class='jp-DirListing-itemText']\[text() = '${file}']
    Wait Until Page Contains Element    ${selector}
    Open Context Menu    ${selector}

Rename Jupyter File
    [Arguments]    ${old}    ${new}
    Open Context Menu for File    ${old}
    Mouse Over    ${MENU RENAME}
    Click Element    ${MENU RENAME}
    Press Keys    None    CTRL+a
    Press Keys    None    ${new}
    Press Keys    None    RETURN

Input Into Dialog
    [Arguments]    ${text}
    Wait For Dialog
    Click Element    ${DIALOG INPUT}
    Input Text    ${DIALOG INPUT}    ${text}
    Click Element    ${DIALOG ACCEPT}

Open ${file} in ${editor}
    Open Context Menu for File    ${file}
    Mouse Over    ${MENU OPEN WITH}
    Wait Until Page Contains Element    ${editor}
    Mouse Over    ${editor}
    Click Element    ${editor}

Clean Up After Working With File
    [Arguments]    ${file}
    Remove File    ${OUTPUT DIR}${/}home${/}${file}
    Reset Application State
    Lab Log Should Not Contain Known Error Messages

Setup Notebook
    [Arguments]    ${Language}    ${file}    ${isolated}=${True}
    Set Tags    language:${Language.lower()}
    Run Keyword If    ${isolated}    Set Screenshot Directory    ${OUTPUT DIR}${/}screenshots${/}notebook${/}${TEST NAME.replace(' ', '_')}
    Copy File    examples${/}${file}    ${OUTPUT DIR}${/}home${/}${file}
    Run Keyword If    ${isolated}    Try to Close All Tabs
    Open ${file} in ${MENU NOTEBOOK}
    Capture Page Screenshot    00-notebook-opened.png
    Wait Until Fully Initialized
    Capture Page Screenshot    01-notebook-initialized.png

Open Diagnostics Panel
    Lab Command    Show Diagnostics Panel
    Wait Until Page Contains Element    ${DIAGNOSTICS PANEL}    timeout=20s

Count Diagnostics In Panel
    ${count} =    Get Element Count    css:.lsp-diagnostics-listing tbody tr
    [Return]    ${count}

Close Diagnostics Panel
    Mouse Over    ${DIAGNOSTIC PANEL CLOSE}
    Click Element    ${DIAGNOSTIC PANEL CLOSE}

Wait For Dialog
    Wait Until Page Contains Element    ${DIALOG WINDOW}    timeout=180s

Gently Reset Workspace
    Try to Close All Tabs

Enter Cell Editor
    [Arguments]    ${cell_nr}    ${line}=1
    Click Element    css:.jp-Cell:nth-child(${cell_nr}) .CodeMirror-line:nth-child(${line})
    Wait Until Page Contains Element    css:.jp-Cell:nth-child(${cell_nr}) .CodeMirror-focused

Place Cursor In Cell Editor At
    [Arguments]    ${cell_nr}    ${line}    ${character}
    Enter Cell Editor    ${cell_nr}    ${line}
    Execute JavaScript    return document.querySelector('.jp-Cell:nth-child(${cell_nr}) .CodeMirror').CodeMirror.setCursor({line: ${line} - 1, ch: ${character}})

Wait Until Fully Initialized
    Wait Until Element Contains    ${STATUSBAR}    Fully initialized    timeout=60s

Open Context Menu Over
    [Arguments]    ${sel}
    Wait Until Keyword Succeeds    10 x    0.1 s    Mouse Over    ${sel}
    Wait Until Keyword Succeeds    10 x    0.1 s    Click Element    ${sel}
    Wait Until Keyword Succeeds    10 x    0.1 s    Open Context Menu    ${sel}

Prepare File for Editing
    [Arguments]    ${Language}    ${Screenshots}    ${file}
    Set Tags    language:${Language.lower()}
    Set Screenshot Directory    ${OUTPUT DIR}${/}screenshots${/}${Screenshots}${/}${Language.lower()}
    Copy File    examples${/}${file}    ${OUTPUT DIR}${/}home${/}${file}
    Try to Close All Tabs
    Open ${file} in ${MENU EDITOR}
    Capture Page Screenshot    00-opened.png

Open in Advanced Settings
    [Arguments]    ${plugin id}
    Lab Command    Advanced Settings Editor
    ${sel} =    Set Variable    css:[data-id="${plugin id}"]
    Wait Until Page Contains Element    ${sel}
    Click Element    ${sel}
    Wait Until Page Contains    System Defaults

Set Editor Content
    [Arguments]    ${text}    ${css}=${EMPTY}
    Execute JavaScript    return document.querySelector('${css} .CodeMirror').CodeMirror.setValue(`${text}`)

Get Editor Content
    [Arguments]    ${css}=${EMPTY}
    ${content} =    Execute JavaScript    return document.querySelector('${css} .CodeMirror').CodeMirror.getValue()
    [Return]    ${content}<|MERGE_RESOLUTION|>--- conflicted
+++ resolved
@@ -72,13 +72,8 @@
     ${test log} =    Set Variable    ${log[${PREVIOUS LAB LOG LENGTH}:]}
     ${length} =    Get Length    ${log}
     Set Global Variable    ${PREVIOUS LAB LOG LENGTH}    ${length}
-<<<<<<< HEAD
-    Run Keyword If    ("${OS}", "${PY}") !\= ("windows", "36")
+    Run Keyword If    ("${OS}", "${PY}") !\= ("Windows", "36")
     ...    Should Not Contain Any    ${test log}    @{KNOWN BAD ERRORS}
-=======
-    Run Keyword If  ("${OS}", "${PY}") !\= ("Windows", "36")
-    ...     Should Not Contain Any    ${test log}    @{KNOWN BAD ERRORS}
->>>>>>> 296bdcd9
 
 Wait For Splash
     Go To    ${URL}lab?reset&token=${TOKEN}
