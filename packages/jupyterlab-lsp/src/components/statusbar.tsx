// Copyright (c) Jupyter Development Team.
// Distributed under the terms of the Modified BSD License.
// Based on the @jupyterlab/codemirror-extension statusbar

import {
  VDomModel,
  VDomRenderer,
  Dialog,
  showDialog
} from '@jupyterlab/apputils';
import { DocumentRegistry, IDocumentWidget } from '@jupyterlab/docregistry';
import { INotebookModel, NotebookPanel } from '@jupyterlab/notebook';
import {
  GroupItem,
  Popup,
  TextItem,
  interactiveItem,
  showPopup
} from '@jupyterlab/statusbar';
import {
  LabIcon,
  caretDownIcon,
  caretUpIcon,
  circleEmptyIcon,
  circleIcon,
  stopIcon
} from '@jupyterlab/ui-components';
import React from 'react';

import '../../style/statusbar.css';
import * as SCHEMA from '../_schema';
import { WidgetAdapter } from '../adapters/adapter';
import { LSPConnection } from '../connection';
import { DocumentConnectionManager } from '../connection_manager';
import { SERVER_EXTENSION_404 } from '../errors';
import { LanguageServerManager } from '../manager';
import { ILSPAdapterManager, ILanguageServerManager } from '../tokens';
import { VirtualDocument, collect_documents } from '../virtual/document';

import { codeCheckIcon, codeClockIcon, codeWarningIcon } from './icons';
<<<<<<< HEAD
import { Dialog, showDialog } from '@jupyterlab/apputils';
import { TranslationBundle } from '@jupyterlab/translation';
import { SERVER_EXTENSION_404 } from '../errors';
=======
import { DocumentLocator } from './utils';

>>>>>>> 06f1e324
import okButton = Dialog.okButton;

interface IServerStatusProps {
  server: SCHEMA.LanguageServerSession;
}

function ServerStatus(props: IServerStatusProps) {
  let list = props.server.spec.languages.map((language, i) => (
    <li key={i}>{language}</li>
  ));
  return (
    <div className={'lsp-server-status'}>
      <h5>{props.server.spec.display_name}</h5>
      <ul>{list}</ul>
    </div>
  );
}

export interface IListProps {
  /**
   * A title to display.
   */
  title: string;
  list: any[];
  /**
   * By default the list will be expanded; to change the initial state to collapsed, set to true.
   */
  startCollapsed?: boolean;
}

export interface ICollapsibleListStates {
  isCollapsed: boolean;
}

class CollapsibleList extends React.Component<
  IListProps,
  ICollapsibleListStates
> {
  constructor(props: any) {
    super(props);
    this.state = { isCollapsed: props.startCollapsed || false };
  }

  handleClick = () => {
    this.setState(state => ({
      isCollapsed: !state.isCollapsed
    }));
  };

  render() {
    const collapseExpandIcon = !this.state.isCollapsed
      ? caretUpIcon
      : caretDownIcon;
    return (
      <div
        className={
          'lsp-collapsible-list ' +
          (this.state.isCollapsed ? 'lsp-collapsed' : '')
        }
      >
        <h4 onClick={this.handleClick}>
          <collapseExpandIcon.react tag="span" className="lsp-caret-icon" />
          {this.props.title}: {this.props.list.length}
        </h4>
        <div>{this.props.list}</div>
      </div>
    );
  }
}

class LSPPopup extends VDomRenderer<LSPStatus.Model> {
  constructor(model: LSPStatus.Model) {
    super(model);
    this.addClass('lsp-popover');
  }
  render() {
    if (!this.model?.connection_manager) {
      return null;
    }
    const servers_available = this.model.servers_available_not_in_use.map(
      (session, i) => <ServerStatus key={i} server={session} />
    );

    let running_servers = new Array<any>();
    let key = -1;
    for (let [
      session,
      documents_by_language
    ] of this.model.documents_by_server.entries()) {
      key += 1;
      let documents_html = new Array<any>();
      for (let [language, documents] of documents_by_language) {
        // TODO: stop button
        // TODO: add a config buttons next to the language header
        let list = documents.map((document, i) => {
          let connection = this.model.connection_manager.connections.get(
            document.uri
          );

          let status = '';
          if (connection?.isInitialized) {
            status = this.model.trans.__('initialized');
          } else if (connection?.isConnected) {
            status = this.model.trans.__('connected');
          } else {
            status = this.model.trans.__('not connected');
          }

          const icon =
            status === this.model.trans.__('initialized')
              ? circleIcon
              : circleEmptyIcon;

          return (
            <li key={i}>
              <DocumentLocator
                document={document}
                adapter={this.model.adapter}
              />
              <span className={'lsp-document-status'}>
                {status}
                <icon.react
                  tag="span"
                  className="lsp-document-status-icon"
                  elementSize={'small'}
                />
              </span>
            </li>
          );
        });

        documents_html.push(
          <div key={key} className={'lsp-documents-by-language'}>
            <h5>
              {language}{' '}
              <span className={'lsp-language-server-name'}>
                ({session.spec.display_name})
              </span>
            </h5>
            <ul>{list}</ul>
          </div>
        );
      }

      running_servers.push(<div key={key}>{documents_html}</div>);
    }

    const missing_languages = this.model.missing_languages.map(
      (language, i) => (
        <div key={i} className={'lsp-missing-server'}>
          {language}
        </div>
      )
    );
    return (
      <div className={'lsp-popover-content'}>
        <div className={'lsp-servers-menu'}>
          <h3 className={'lsp-servers-title'}>
            {this.model.trans.__('LSP servers')}
          </h3>
          <div className={'lsp-servers-lists'}>
            {servers_available.length ? (
              <CollapsibleList
                key={'available'}
                title={this.model.trans.__('Available')}
                list={servers_available}
                startCollapsed={true}
              />
            ) : (
              ''
            )}
            {running_servers.length ? (
              <CollapsibleList
                key={'running'}
                title={this.model.trans.__('Running')}
                list={running_servers}
              />
            ) : (
              ''
            )}
            {missing_languages.length ? (
              <CollapsibleList
                key={'missing'}
                title={this.model.trans.__('Missing')}
                list={missing_languages}
              />
            ) : (
              ''
            )}
          </div>
        </div>
        <div className={'lsp-popover-status'}>
          {this.model.trans.__('Documentation:')}{' '}
          <a
            href={
              'https://jupyterlab-lsp.readthedocs.io/en/latest/Language%20Servers.html'
            }
            target="_blank"
            rel="noreferrer"
          >
            {this.model.trans.__('Language Servers')}
          </a>
        </div>
      </div>
    );
  }
}

const SELECTED_CLASS = 'jp-mod-selected';

/**
 * StatusBar item.
 */
export class LSPStatus extends VDomRenderer<LSPStatus.Model> {
  protected _popup: Popup = null;
  private interactiveStateObserver: MutationObserver;
  private trans: TranslationBundle;
  /**
   * Construct a new VDomRenderer for the status item.
   */
  constructor(
    widget_manager: ILSPAdapterManager,
    protected displayText: boolean = true,
    trans: TranslationBundle
  ) {
    super(new LSPStatus.Model(widget_manager, trans));
    this.addClass(interactiveItem);
    this.addClass('lsp-statusbar-item');
    this.trans = trans;
    this.title.caption = this.trans.__('LSP status');

    // add human-readable (and stable) class name reflecting otherwise obfuscated typestyle interactiveItem
    this.interactiveStateObserver = new MutationObserver(() => {
      const has_selected = this.node.classList.contains(SELECTED_CLASS);
      if (!this.node.classList.contains(interactiveItem)) {
        if (!has_selected) {
          this.addClass(SELECTED_CLASS);
        }
      } else {
        if (has_selected) {
          this.removeClass(SELECTED_CLASS);
        }
      }
    });
  }

  protected onAfterAttach(msg: any) {
    super.onAfterAttach(msg);
    this.interactiveStateObserver.observe(this.node, {
      attributes: true,
      attributeFilter: ['class']
    });
  }

  protected onBeforeDetach(msg: any) {
    super.onBeforeDetach(msg);
    this.interactiveStateObserver.disconnect();
  }

  /**
   * Render the status item.
   */
  render() {
    const { model } = this;

    if (model == null) {
      return null;
    }

    return (
      <GroupItem
        spacing={this.displayText ? 2 : 0}
        title={model.long_message}
        onClick={this.handleClick}
        className={'lsp-status-group'}
      >
        <model.status_icon.react
          top={'2px'}
          kind={'statusBar'}
          title={this.trans.__('LSP Code Intelligence')}
        />
        {this.displayText ? <TextItem source={model.short_message} /> : null}
        <TextItem source={model.feature_message} />
      </GroupItem>
    );
  }

  handleClick = () => {
    if (this._popup) {
      this._popup.dispose();
    }
    if (this.model.status.status == 'no_server_extension') {
      showDialog({
        title: this.trans.__('LSP server extension not found'),
        body: SERVER_EXTENSION_404,
        buttons: [okButton({ label: this.trans.__('OK') })]
      }).catch(console.warn);
    } else {
      this._popup = showPopup({
        body: new LSPPopup(this.model),
        anchor: this,
        align: 'left'
      });
    }
  };
}

export class StatusButtonExtension
  implements DocumentRegistry.IWidgetExtension<NotebookPanel, INotebookModel> {
  constructor(
    private options: {
      language_server_manager: LanguageServerManager;
      connection_manager: DocumentConnectionManager;
      adapter_manager: ILSPAdapterManager;
      translator_bundle: TranslationBundle;
    }
  ) {}

  /**
   * For statusbar registration and for internal use.
   */
  createItem(displayText: boolean = true): LSPStatus {
    const status_bar_item = new LSPStatus(
      this.options.adapter_manager,
      displayText,
      this.options.translator_bundle
    );
    status_bar_item.model.language_server_manager = this.options.language_server_manager;
    status_bar_item.model.connection_manager = this.options.connection_manager;
    return status_bar_item;
  }

  /**
   * For registration on notebook panels.
   */
  createNew(
    panel: NotebookPanel,
    context: DocumentRegistry.IContext<INotebookModel>
  ): LSPStatus {
    const item = this.createItem(false);
    item.addClass('jp-ToolbarButton');
    panel.toolbar.insertAfter('spacer', 'LSPStatus', item);

    return item;
  }
}

type StatusCode =
  | 'no_server_extension'
  | 'waiting'
  | 'initializing'
  | 'initialized'
  | 'connecting'
  | 'initialized_but_some_missing';

export interface IStatus {
  connected_documents: Set<VirtualDocument>;
  initialized_documents: Set<VirtualDocument>;
  open_connections: Array<LSPConnection>;
  detected_documents: Set<VirtualDocument>;
  status: StatusCode;
}

function collect_languages(virtual_document: VirtualDocument): Set<string> {
  let documents = collect_documents(virtual_document);
  return new Set(
    [...documents].map(document => document.language.toLocaleLowerCase())
  );
}

type StatusMap = Record<StatusCode, string>;
type StatusIconClass = Record<StatusCode, string>;

const classByStatus: StatusIconClass = {
  no_server_extension: 'error',
  waiting: 'inactive',
  initialized: 'ready',
  initializing: 'preparing',
  initialized_but_some_missing: 'ready',
  connecting: 'preparing'
};

const iconByStatus: Record<StatusCode, LabIcon> = {
  no_server_extension: codeWarningIcon,
  waiting: codeClockIcon,
  initialized: codeCheckIcon,
  initializing: codeClockIcon,
  initialized_but_some_missing: codeWarningIcon,
  connecting: codeClockIcon
};

const shortMessageByStatus: StatusMap = {
  no_server_extension: 'Server extension missing',
  waiting: 'Waiting...',
  initialized: 'Fully initialized',
  initialized_but_some_missing: 'Initialized (additional servers needed)',
  initializing: 'Initializing...',
  connecting: 'Connecting...'
};

export namespace LSPStatus {
  /**
   * A VDomModel for the LSP of current file editor/notebook.
   */
  export class Model extends VDomModel {
    server_extension_status: SCHEMA.ServersResponse = null;
    language_server_manager: ILanguageServerManager;
    trans: TranslationBundle;
    private _connection_manager: DocumentConnectionManager;

    constructor(
      widget_adapter_manager: ILSPAdapterManager,
      trans: TranslationBundle
    ) {
      super();
      this.trans = trans;
      widget_adapter_manager.adapterChanged.connect((manager, adapter) => {
        this.change_adapter(adapter);
      }, this);
      widget_adapter_manager.adapterDisposed.connect((manager, adapter) => {
        if (this.adapter === adapter) {
          this.change_adapter(null);
        }
      }, this);
    }

    get available_servers(): Array<SCHEMA.LanguageServerSession> {
      return Array.from(this.language_server_manager.sessions.values());
    }

    get supported_languages(): Set<string> {
      const languages = new Set<string>();
      for (let server of this.available_servers) {
        for (let language of server.spec.languages) {
          languages.add(language.toLocaleLowerCase());
        }
      }
      return languages;
    }

    private is_server_running(server: SCHEMA.LanguageServerSession): boolean {
      for (let language of server.spec.languages) {
        if (this.detected_languages.has(language.toLocaleLowerCase())) {
          return true;
        }
      }
      return false;
    }

    get documents_by_server(): Map<
      SCHEMA.LanguageServerSession,
      Map<string, VirtualDocument[]>
    > {
      let data = new Map();
      if (!this.adapter?.virtual_editor) {
        return data;
      }

      let main_document = this.adapter.virtual_editor.virtual_document;
      let documents = collect_documents(main_document);

      for (let document of documents.values()) {
        let language = document.language.toLocaleLowerCase();
        let servers = this.available_servers.filter(
          server => server.spec.languages.indexOf(language) !== -1
        );
        if (servers.length > 1) {
          console.warn('More than one server per language for', language);
        }
        if (servers.length === 0) {
          continue;
        }
        let server = servers[0];

        if (!data.has(server)) {
          data.set(server, new Map<string, VirtualDocument>());
        }

        let documents_map = data.get(server);

        if (!documents_map.has(language)) {
          documents_map.set(language, new Array<VirtualDocument>());
        }

        let documents = documents_map.get(language);
        documents.push(document);
      }
      return data;
    }

    get servers_available_not_in_use(): Array<SCHEMA.LanguageServerSession> {
      return this.available_servers.filter(
        server => !this.is_server_running(server)
      );
    }

    get detected_languages(): Set<string> {
      if (!this.adapter?.virtual_editor) {
        return new Set<string>();
      }

      let document = this.adapter.virtual_editor.virtual_document;
      return collect_languages(document);
    }

    get missing_languages(): Array<string> {
      // TODO: false negative for r vs R?
      return [...this.detected_languages].filter(
        language => !this.supported_languages.has(language.toLocaleLowerCase())
      );
    }

    get status(): IStatus {
      let detected_documents: Map<string, VirtualDocument>;

      if (!this.adapter?.virtual_editor) {
        detected_documents = new Map();
      } else {
        let main_document = this.adapter.virtual_editor.virtual_document;
        const all_documents = this._connection_manager.documents;
        // detected documents that are open in the current virtual editor
        const detected_documents_set = collect_documents(main_document);
        detected_documents = new Map(
          [...all_documents].filter(([id, doc]) =>
            detected_documents_set.has(doc)
          )
        );
      }

      let connected_documents = new Set<VirtualDocument>();
      let initialized_documents = new Set<VirtualDocument>();
      let absent_documents = new Set<VirtualDocument>();
      // detected documents with LSP servers available
      let documents_with_available_servers = new Set<VirtualDocument>();
      // detected documents with LSP servers known
      let documents_with_known_servers = new Set<VirtualDocument>();

      detected_documents.forEach((document, uri) => {
        let connection = this._connection_manager.connections.get(uri);
        let server_id = this._connection_manager.language_server_manager.getServerId(
          { language: document.language }
        );
        if (server_id !== null) {
          documents_with_known_servers.add(document);
        }
        if (!connection) {
          absent_documents.add(document);
          return;
        } else {
          documents_with_available_servers.add(document);
        }

        if (connection.isConnected) {
          connected_documents.add(document);
        }
        if (connection.isInitialized) {
          initialized_documents.add(document);
        }
      });

      // there may be more open connections than documents if a document was recently closed
      // and the grace period has not passed yet
      let open_connections = new Array<LSPConnection>();
      this._connection_manager.connections.forEach((connection, path) => {
        if (connection.isConnected) {
          open_connections.push(connection);
        }
      });

      let status: StatusCode;
      if (this.language_server_manager.statusCode === 404) {
        status = 'no_server_extension';
      } else if (detected_documents.size === 0) {
        status = 'waiting';
      } else if (initialized_documents.size === detected_documents.size) {
        status = 'initialized';
      } else if (
        initialized_documents.size === documents_with_available_servers.size &&
        detected_documents.size > documents_with_known_servers.size
      ) {
        status = 'initialized_but_some_missing';
      } else if (
        connected_documents.size === documents_with_available_servers.size
      ) {
        status = 'initializing';
      } else {
        status = 'connecting';
      }

      return {
        open_connections,
        connected_documents,
        initialized_documents,
        detected_documents: new Set([...detected_documents.values()]),
        status
      };
    }

    get status_icon(): LabIcon {
      if (!this.adapter) {
        return stopIcon;
      }
      return iconByStatus[this.status.status].bindprops({
        className: 'lsp-status-icon ' + classByStatus[this.status.status]
      });
    }

    get short_message(): string {
      if (!this.adapter) {
        return this.trans.__('not initialized');
      }
      return this.trans.__(shortMessageByStatus[this.status.status]);
    }

    get feature_message(): string {
      return this.adapter?.status_message?.message || '';
    }

    get long_message(): string {
      if (!this.adapter) {
        return this.trans.__('not initialized');
      }
      let status = this.status;
      let msg = '';
      if (status.status === 'waiting') {
        msg = this.trans.__('Waiting for documents initialization...');
      } else if (status.status === 'initialized') {
        msg = this.trans._n(
          'Fully connected & initialized (%2 virtual document)',
          'Fully connected & initialized (%2 virtual document)',
          status.detected_documents.size,
          status.detected_documents.size
        );
      } else if (status.status === 'initializing') {
        const uninitialized = new Set<VirtualDocument>(
          status.detected_documents
        );
        for (let initialized of status.initialized_documents.values()) {
          uninitialized.delete(initialized);
        }
        // servers for n documents did not respond to the initialization request
        msg = this.trans.__(
          'Fully connected, but %2/%3 virtual document stuck uninitialized: %4',
          'Fully connected, but %2/%3 virtual documents stuck uninitialized: %4',
          status.detected_documents.size,
          uninitialized.size,
          status.detected_documents.size,
          [...uninitialized].map(document => document.id_path).join(', ')
        );
      } else {
        const unconnected = new Set<VirtualDocument>(status.detected_documents);
        for (let connected of status.connected_documents.values()) {
          unconnected.delete(connected);
        }

        msg = this.trans.__(
          '%2/%3 virtual document connected (%4 connections; waiting for: %5)',
          '%2/%3 virtual documents connected (%4 connections; waiting for: %5)',
          status.detected_documents.size,
          status.connected_documents.size,
          status.detected_documents.size,
          status.open_connections.length,
          [...unconnected].map(document => document.id_path).join(', ')
        );
      }
      return msg;
    }

    get adapter(): WidgetAdapter<IDocumentWidget> | null {
      return this._adapter;
    }

    change_adapter(adapter: WidgetAdapter<IDocumentWidget> | null) {
      if (this._adapter != null) {
        this._adapter.status_message.changed.disconnect(this._onChange);
      }

      if (adapter != null) {
        adapter.status_message.changed.connect(this._onChange);
      }

      this._adapter = adapter;
    }

    get connection_manager() {
      return this._connection_manager;
    }

    /**
     * Note: it is ever only set once, as connection_manager is a singleton.
     */
    set connection_manager(connection_manager) {
      if (this._connection_manager != null) {
        this._connection_manager.connected.disconnect(this._onChange);
        this._connection_manager.initialized.connect(this._onChange);
        this._connection_manager.disconnected.disconnect(this._onChange);
        this._connection_manager.closed.disconnect(this._onChange);
        this._connection_manager.documents_changed.disconnect(this._onChange);
      }

      if (connection_manager != null) {
        connection_manager.connected.connect(this._onChange);
        connection_manager.initialized.connect(this._onChange);
        connection_manager.disconnected.connect(this._onChange);
        connection_manager.closed.connect(this._onChange);
        connection_manager.documents_changed.connect(this._onChange);
      }

      this._connection_manager = connection_manager;
    }

    private _onChange = () => {
      this.stateChanged.emit(void 0);
    };

    private _adapter: WidgetAdapter<IDocumentWidget> | null = null;
  }
}<|MERGE_RESOLUTION|>--- conflicted
+++ resolved
@@ -17,6 +17,7 @@
   interactiveItem,
   showPopup
 } from '@jupyterlab/statusbar';
+import { TranslationBundle } from '@jupyterlab/translation';
 import {
   LabIcon,
   caretDownIcon,
@@ -38,14 +39,9 @@
 import { VirtualDocument, collect_documents } from '../virtual/document';
 
 import { codeCheckIcon, codeClockIcon, codeWarningIcon } from './icons';
-<<<<<<< HEAD
-import { Dialog, showDialog } from '@jupyterlab/apputils';
-import { TranslationBundle } from '@jupyterlab/translation';
-import { SERVER_EXTENSION_404 } from '../errors';
-=======
 import { DocumentLocator } from './utils';
 
->>>>>>> 06f1e324
+
 import okButton = Dialog.okButton;
 
 interface IServerStatusProps {
