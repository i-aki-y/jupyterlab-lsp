--- conflicted
+++ resolved
@@ -1,10 +1,6 @@
-<<<<<<< HEAD
-import { ITranslator } from '@jupyterlab/translation';
-=======
 import { JupyterFrontEnd } from '@jupyterlab/application';
 import { ICellModel } from '@jupyterlab/cells';
 import { CodeEditor } from '@jupyterlab/codeeditor';
->>>>>>> 06f1e324
 import {
   CodeMirrorEditor,
   CodeMirrorEditorFactory,
@@ -25,6 +21,7 @@
 } from '@jupyterlab/notebook';
 import { ServiceManager } from '@jupyterlab/services';
 import { NBTestUtils } from '@jupyterlab/testutils';
+import { ITranslator } from '@jupyterlab/translation';
 import { Signal } from '@lumino/signaling';
 
 import { WidgetAdapter } from '../adapters/adapter';
