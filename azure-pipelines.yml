--- conflicted
+++ resolved
@@ -13,14 +13,9 @@
   ATEST_RETRIES: 3
   YARN_CACHE_FOLDER: $(Pipeline.Workspace)/.yarn
 
-<<<<<<< HEAD
-  PY_JLSP_VERSION: 0.7.0
+  PY_JLSP_VERSION: 0.8.0
   JS_JLLSP_VERSION: 1.0.0
   JS_JLG2D_VERSION: 1.0.0
-=======
-  PY_JLSP_VERSION: 0.8.0
-  JS_JLLSP_VERSION: 0.8.0
->>>>>>> 21333276
 
   FIRST_PARTY_LABEXTENSIONS: >-
     packages/jupyterlab-lsp/krassowski-jupyterlab-lsp-$(JS_JLLSP_VERSION).tgz
