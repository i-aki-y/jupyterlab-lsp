--- conflicted
+++ resolved
@@ -57,7 +57,6 @@
     def get(self):
         """ finish with the JSON representations of the sessions
         """
-<<<<<<< HEAD
         response = {
             "version": 1,
             "sessions": sorted(
@@ -72,16 +71,6 @@
             self.log.warn("{} validation errors: {}", len(errors), errors)
 
         self.finish(response)
-=======
-        self.finish(
-            {
-                "version": 0,
-                "sessions": sorted(
-                    [session.to_json() for session in self.manager.sessions.values()],
-                    key=lambda session: session["languages"],
-                ),
-            }
-        )
 
 
 def add_handlers(nbapp):
@@ -98,5 +87,4 @@
             (lsp_url, LanguageServersHandler, opts),
             (ujoin(lsp_url, re_langs), LanguageServerWebSocketHandler, opts),
         ],
-    )
->>>>>>> b86cdb42
+    )